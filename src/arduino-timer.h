/**
   arduino-timer - library for delaying function calls

   Copyright (c) 2018-2020, Michael Contreras and contributors
   All rights reserved.

   Redistribution and use in source and binary forms, with or without
   modification, are permitted provided that the following conditions are
   met:

   1. Redistributions of source code must retain the above copyright
   notice, this list of conditions and the following disclaimer.

   2. Redistributions in binary form must reproduce the above copyright
   notice, this list of conditions and the following disclaimer in the
   documentation and/or other materials provided with the distribution.

   3. Neither the name of the copyright holder nor the names of its
   contributors may be used to endorse or promote products derived from
   this software without specific prior written permission.

   THIS SOFTWARE IS PROVIDED BY THE COPYRIGHT HOLDERS AND CONTRIBUTORS "AS
   IS" AND ANY EXPRESS OR IMPLIED WARRANTIES, INCLUDING, BUT NOT LIMITED
   TO, THE IMPLIED WARRANTIES OF MERCHANTABILITY AND FITNESS FOR A
   PARTICULAR PURPOSE ARE DISCLAIMED. IN NO EVENT SHALL THE COPYRIGHT
   HOLDER OR CONTRIBUTORS BE LIABLE FOR ANY DIRECT, INDIRECT, INCIDENTAL,
   SPECIAL, EXEMPLARY, OR CONSEQUENTIAL DAMAGES (INCLUDING, BUT NOT LIMITED
   TO, PROCUREMENT OF SUBSTITUTE GOODS OR SERVICES; LOSS OF USE, DATA, OR
   PROFITS; OR BUSINESS INTERRUPTION) HOWEVER CAUSED AND ON ANY THEORY OF
   LIABILITY, WHETHER IN CONTRACT, STRICT LIABILITY, OR TORT (INCLUDING
   NEGLIGENCE OR OTHERWISE) ARISING IN ANY WAY OUT OF THE USE OF THIS
   SOFTWARE, EVEN IF ADVISED OF THE POSSIBILITY OF SUCH DAMAGE.
*/

#ifndef _CM_ARDUINO_TIMER_H__
#define _CM_ARDUINO_TIMER_H__

#include <Arduino.h>

/* Set the max tasks at compile time. */
constexpr size_t TIMER_MAX_TASKS { 0x10 };

template <
    size_t max_tasks = TIMER_MAX_TASKS, /* max allocated tasks */
    unsigned long (*time_func)() = millis, /* time function for timer */
    typename T = void * /* handler argument type */
>
class Timer {
  public:

    typedef uintptr_t Task; /* public task handle */
    typedef bool (*handler_t)(T opaque); /* task handler func signature */

    /* Calls handler with opaque as argument in delay units of time */
    Task
    in(unsigned long delay, handler_t h, T opaque = T())
    {
        return task_id(add_task(time_func(), delay, h, opaque));
    }

    /* Calls handler with opaque as argument at time */
    Task
    at(unsigned long time, handler_t h, T opaque = T())
    {
        const unsigned long now = time_func();
        return task_id(add_task(now, time - now, h, opaque));
    }

    /* Calls handler with opaque as argument every interval units of time */
    Task
    every(unsigned long interval, handler_t h, T opaque = T())
    {
        return task_id(add_task(time_func(), interval, h, opaque, interval));
    }

    /* Cancel the timer task */
    void
    cancel(Task &task)
    {
        if (!task) return;

<<<<<<< HEAD
        for (task_t &t : tasks) {
            if (t.handler && (t.id ^ task) == reinterpret_cast<uintptr_t>(&t)) {
                remove(&t);
=======
        timer_foreach_task(t) {
            if (t->handler && task_id(t) == task) {
                remove(t);
>>>>>>> c1f3e42a
                break;
            }
        }

        task = static_cast<Task>(NULL);
    }

    /* Cancel all timer tasks */
    void
    cancel()
    {
        for (auto &t : tasks) {
            remove(&t);
        }
    }

    /* Ticks the timer forward - call this function in loop() */
    unsigned long
    tick()
    {
        tick<void>();
        return ticks();
    }

    template <typename R> void
    tick()
    {
        for (auto &task : tasks) {
            if (task.handler) {
                const unsigned long t = time_func();
                const unsigned long duration = t - task.start;

                if (duration >= task.expires) {
                    task.repeat = task.handler(task.opaque) && task.repeat;

                    if (task.repeat) task.start = t;
                    else remove(&task);
                }
            }
        }
    }

    /* Ticks until the next event */
    unsigned long
    ticks() const
    {
        unsigned long ticks = (unsigned long)-1, elapsed;
        const unsigned long start = time_func();

        for (const auto &task : tasks) {
            if (task.handler) {
                const unsigned long t = time_func();
                const unsigned long duration = t - task.start;

                if (duration >= task.expires) {
                    ticks = 0;
                    break;
                } else {
                    const unsigned long remaining = task.expires - duration;
                    ticks = remaining < ticks ? remaining : ticks;
                }
            }
        }

        elapsed = time_func() - start;

        if (elapsed >= ticks || ticks == (unsigned long)-1) ticks = 0;
        else ticks -= elapsed;

        return ticks;
    }

    /* Number of active tasks in the timer */
    size_t
    size() const
    {
        size_t s = 0;

        for (const auto &task : tasks) {
            if (task.handler) ++s;
        }

        return s;
    }

    /* True if there are no active tasks */
    bool
    empty() const
    {
        for (const auto &task : tasks) {
            if (task.handler) return false;
        }

        return true;
    }

    Timer() : ctr(0), tasks{} {}

  private:

    size_t ctr;

    typedef struct task_t {
        handler_t handler; /* task handler callback func */
        T opaque; /* argument given to the callback handler */
        unsigned long start,
                      expires; /* when the task expires */
        size_t repeat, /* repeat task */
               id;
    } task_t;
    task_t tasks[max_tasks];

    inline
    void
    remove(task_t *task)
    {
        task->handler = NULL;
        task->opaque = T();
        task->start = 0;
        task->expires = 0;
        task->repeat = 0;
        task->id = 0;
    }

    inline
    Task
    task_id(const task_t * const t)
    {
        const Task id = reinterpret_cast<Task>(t);

        return id ? id ^ t->id : id;
    }

    inline
    task_t *
    next_task_slot()
    {
        for (auto &slot : tasks) {
            if (slot.handler == NULL) return &slot;
        }

        return NULL;
    }

    inline
    task_t *
    add_task(unsigned long start, unsigned long expires,
             handler_t h, T opaque, bool repeat = 0)
    {
        task_t * const slot = next_task_slot();

        if (!slot) return NULL;

        if (++ctr == 0) ++ctr; // overflow

        slot->id = ctr;
        slot->handler = h;
        slot->opaque = opaque;
        slot->start = start;
        slot->expires = expires;
        slot->repeat = repeat;

        return slot;
    }
};

/* create a timer with the default settings */
inline Timer<>
timer_create_default()
{
    return Timer<>();
}

#endif<|MERGE_RESOLUTION|>--- conflicted
+++ resolved
@@ -79,15 +79,9 @@
     {
         if (!task) return;
 
-<<<<<<< HEAD
         for (task_t &t : tasks) {
-            if (t.handler && (t.id ^ task) == reinterpret_cast<uintptr_t>(&t)) {
+            if (t->handler && task_id(&t) == task) {
                 remove(&t);
-=======
-        timer_foreach_task(t) {
-            if (t->handler && task_id(t) == task) {
-                remove(t);
->>>>>>> c1f3e42a
                 break;
             }
         }
