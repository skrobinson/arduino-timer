/**
   arduino-timer - library for delaying function calls

   Copyright (c) 2018, Michael Contreras
   All rights reserved.

   Redistribution and use in source and binary forms, with or without
   modification, are permitted provided that the following conditions are
   met:

   1. Redistributions of source code must retain the above copyright
   notice, this list of conditions and the following disclaimer.

   2. Redistributions in binary form must reproduce the above copyright
   notice, this list of conditions and the following disclaimer in the
   documentation and/or other materials provided with the distribution.

   3. Neither the name of the copyright holder nor the names of its
   contributors may be used to endorse or promote products derived from
   this software without specific prior written permission.

   THIS SOFTWARE IS PROVIDED BY THE COPYRIGHT HOLDERS AND CONTRIBUTORS "AS
   IS" AND ANY EXPRESS OR IMPLIED WARRANTIES, INCLUDING, BUT NOT LIMITED
   TO, THE IMPLIED WARRANTIES OF MERCHANTABILITY AND FITNESS FOR A
   PARTICULAR PURPOSE ARE DISCLAIMED. IN NO EVENT SHALL THE COPYRIGHT
   HOLDER OR CONTRIBUTORS BE LIABLE FOR ANY DIRECT, INDIRECT, INCIDENTAL,
   SPECIAL, EXEMPLARY, OR CONSEQUENTIAL DAMAGES (INCLUDING, BUT NOT LIMITED
   TO, PROCUREMENT OF SUBSTITUTE GOODS OR SERVICES; LOSS OF USE, DATA, OR
   PROFITS; OR BUSINESS INTERRUPTION) HOWEVER CAUSED AND ON ANY THEORY OF
   LIABILITY, WHETHER IN CONTRACT, STRICT LIABILITY, OR TORT (INCLUDING
   NEGLIGENCE OR OTHERWISE) ARISING IN ANY WAY OUT OF THE USE OF THIS
   SOFTWARE, EVEN IF ADVISED OF THE POSSIBILITY OF SUCH DAMAGE.
*/

#ifndef _CM_ARDUINO_TIMER_H__
#define _CM_ARDUINO_TIMER_H__

#if defined(ARDUINO) && ARDUINO >= 100
#include <Arduino.h>
#else
#include <WProgram.h>
#endif

#ifndef TIMER_MAX_TASKS
    #define TIMER_MAX_TASKS 0x10
#endif

#define _timer_foreach_task(T, task) \
    for (T task = tasks; task < tasks + max_tasks; ++task)

#define timer_foreach_task(T) \
    _timer_foreach_task(struct task *, T)

#define timer_foreach_const_task(T) \
    _timer_foreach_task(const struct task *, T)

template <
    size_t max_tasks = TIMER_MAX_TASKS, /* max allocated tasks */
    unsigned long (*time_func)() = millis, /* time function for timer */
    typename T = void * /* handler argument type */
>
class Timer {
  public:

    typedef uintptr_t Task; /* public task handle */
    typedef bool (*handler_t)(T opaque); /* task handler func signature */

    /* Calls handler with opaque as argument in delay units of time */
    Task
    in(unsigned long delay, handler_t h, T opaque = T())
    {
        return task_id(add_task(time_func(), delay, h, opaque));
    }

    /* Calls handler with opaque as argument at time */
    Task
    at(unsigned long time, handler_t h, T opaque = T())
    {
        const unsigned long now = time_func();
        return task_id(add_task(now, time - now, h, opaque));
    }

    /* Calls handler with opaque as argument every interval units of time */
    Task
    every(unsigned long interval, handler_t h, T opaque = T())
    {
        return task_id(add_task(time_func(), interval, h, opaque, interval));
    }

    /* Cancel the timer task */
    void
    cancel(Task &task)
    {
        if (!task) return;

        timer_foreach_task(t) {
            if (t->handler && (t->id ^ task) == (uintptr_t)t) {
                remove(t);
                break;
            }
        }

        task = (Task)NULL;
    }

    /* Cancel all timer tasks */
    void
    cancel()
    {
<<<<<<< HEAD
        for (size_t i = 0; i < max_tasks; ++i) {
            struct task * const t = &tasks[i];
=======
        timer_foreach_task(t) {
>>>>>>> 0a4c8df5
            remove(t);
        }
    }

    /* Ticks the timer forward - call this function in loop() */
    unsigned long
    tick()
    {
        tick<void>();
        return ticks();
    }
<<<<<<< HEAD

    template <typename R> void
    tick()
    {
        for (size_t i = 0; i < max_tasks; ++i) {
            struct task * const task = &tasks[i];
=======
>>>>>>> 0a4c8df5

    template <typename R> void
    tick()
    {
        timer_foreach_task(task) {
            if (task->handler) {
                const unsigned long t = time_func();
                const unsigned long duration = t - task->start;

                if (duration >= task->expires) {
                    task->repeat = task->handler(task->opaque) && task->repeat;

                    if (task->repeat) task->start = t;
                    else remove(task);
                }
            }
        }
    }

    /* Ticks until the next event */
    unsigned long
    ticks() const
    {
        unsigned long ticks = (unsigned long)-1, elapsed;
        const unsigned long start = time_func();

<<<<<<< HEAD
        for (size_t i = 0; i < max_tasks; ++i) {
            const struct task * const task = &tasks[i];

=======
        timer_foreach_const_task(task) {
>>>>>>> 0a4c8df5
            if (task->handler) {
                const unsigned long t = time_func();
                const unsigned long duration = t - task->start;

                if (duration >= task->expires) {
                    ticks = 0;
                    break;
                } else {
                    const unsigned long remaining = task->expires - duration;
                    ticks = remaining < ticks ? remaining : ticks;
                }
            }
        }

        elapsed = time_func() - start;

        if (elapsed >= ticks || ticks == (unsigned long)-1) ticks = 0;
        else ticks -= elapsed;

        return ticks;
    }

  private:

    size_t ctr;

    struct task {
        handler_t handler; /* task handler callback func */
        T opaque; /* argument given to the callback handler */
        unsigned long start,
                      expires; /* when the task expires */
        size_t repeat, /* repeat task */
               id;
    } tasks[max_tasks];

    inline
    void
    remove(struct task *task)
    {
        task->handler = NULL;
        task->opaque = T();
        task->start = 0;
        task->expires = 0;
        task->repeat = 0;
        task->id = 0;
    }

    inline
    Task
    task_id(const struct task * const t)
    {
        const Task id = (Task)t;

        return id ? id ^ t->id : id;
    }

    inline
    struct task *
    next_task_slot()
    {
        timer_foreach_task(slot) {
            if (slot->handler == NULL) return slot;
        }

        return NULL;
    }

    inline
    struct task *
    add_task(unsigned long start, unsigned long expires,
             handler_t h, T opaque, bool repeat = 0)
    {
        struct task * const slot = next_task_slot();

        if (!slot) return NULL;

        if (++ctr == 0) ++ctr; // overflow

        slot->id = ctr;
        slot->handler = h;
        slot->opaque = opaque;
        slot->start = start;
        slot->expires = expires;
        slot->repeat = repeat;

        return slot;
    }
};

/* create a timer with the default settings */
inline Timer<>
timer_create_default()
{
    return Timer<>();
}

#undef _timer_foreach_task
#undef timer_foreach_task
#undef timer_foreach_const_task

#endif<|MERGE_RESOLUTION|>--- conflicted
+++ resolved
@@ -107,12 +107,7 @@
     void
     cancel()
     {
-<<<<<<< HEAD
-        for (size_t i = 0; i < max_tasks; ++i) {
-            struct task * const t = &tasks[i];
-=======
         timer_foreach_task(t) {
->>>>>>> 0a4c8df5
             remove(t);
         }
     }
@@ -124,15 +119,6 @@
         tick<void>();
         return ticks();
     }
-<<<<<<< HEAD
-
-    template <typename R> void
-    tick()
-    {
-        for (size_t i = 0; i < max_tasks; ++i) {
-            struct task * const task = &tasks[i];
-=======
->>>>>>> 0a4c8df5
 
     template <typename R> void
     tick()
@@ -159,13 +145,7 @@
         unsigned long ticks = (unsigned long)-1, elapsed;
         const unsigned long start = time_func();
 
-<<<<<<< HEAD
-        for (size_t i = 0; i < max_tasks; ++i) {
-            const struct task * const task = &tasks[i];
-
-=======
         timer_foreach_const_task(task) {
->>>>>>> 0a4c8df5
             if (task->handler) {
                 const unsigned long t = time_func();
                 const unsigned long duration = t - task->start;
